{
    "name": "@alteriom/repository-metadata-manager",
    "version": "1.2.4",
    "description": "Complete repository compliance and health management suite for GitHub repositories",
    "main": "index.js",
    "bin": {
        "alteriom-metadata": "./bin/cli.js",
        "repository-manager": "./bin/enhanced-cli.js",
        "repo-health": "./bin/enhanced-cli.js"
    },
    "scripts": {
        "start": "node bin/enhanced-cli.js",
        "health": "node bin/enhanced-cli.js health",
        "security": "node bin/enhanced-cli.js security --audit",
        "security:local": "node scripts/security-audit-local.js",
        "security:summary": "node scripts/security-summary.js",
        "audit": "npm audit",
        "audit:fix": "npm audit fix",
        "branches": "node bin/enhanced-cli.js branches --audit",
        "branches:local": "node scripts/branch-protection-local.js",
        "docs": "node bin/enhanced-cli.js docs --audit",
        "cicd": "node bin/enhanced-cli.js cicd --audit",
        "iot": "node bin/enhanced-cli.js iot --audit",
        "compliance": "node bin/enhanced-cli.js compliance",
        "interactive": "node bin/enhanced-cli.js interactive",
        "test:features": "node scripts/test-features.js",
        "test:core": "jest tests/RepositoryMetadataManager.test.js tests/cli.test.js tests/integration.test.js tests/index.test.js tests/index-comprehensive.test.js",
        "test:unstable": "jest tests/feature-managers.test.js tests/repository-manager.test.js tests/enhanced-cli.test.js",
        "test": "jest",
        "test:integration": "node tests/integration.test.js",
        "build": "echo 'No build step required for Node.js package' && npm pack --dry-run",
        "lint": "eslint .",
        "lint:package": "npm run validate:package",
        "format": "prettier --write .",
        "validate:package": "node -e \"console.log('Package validation:', require('./package.json').name)\"",
        "prepublishOnly": "npm run lint && npm run test:core",
        "version": "npm run format && git add -A",
        "postversion": "git push && git push --tags",
        "metadata:report": "node bin/cli.js report --org-tag alteriom",
        "metadata:validate": "node bin/cli.js validate --org-tag alteriom",
        "metadata:apply": "node bin/cli.js apply --org-tag alteriom",
        "metadata:apply:token": "node bin/cli.js apply --org-tag alteriom --token",
        "metadata:dry-run": "node bin/cli.js dry-run --org-tag alteriom",
        "env:check": "node -r dotenv/config scripts/setup-check.js",
        "env:setup": "node -r dotenv/config scripts/github-secrets-setup.js",
        "release:patch": "npm version patch && npm publish --access public",
        "release:minor": "npm version minor && npm publish --access public",
        "release:major": "npm version major && npm publish --access public",
        "release:prerelease": "npm version prerelease --preid=beta && npm publish --access public --tag beta",
        "release:dry": "npm run lint && npm run test && echo 'Ready for release!'",
        "prerelease": "npm run lint && npm run test",
        "postpublish": "echo 'Successfully published version' $(node -p \"require('./package.json').version\") 'to npm!'",
        "release": "node scripts/release.js",
        "release:status": "node scripts/release.js status",
        "release:check": "node scripts/release.js check",
        "docs:check": "node scripts/docs-compliance-check.js",
        "docs:fix": "node scripts/docs-compliance-check.js --fix",
        "docs:nav": "node scripts/docs-navigator.js",
        "docs:validate": "node scripts/docs-navigator.js validate"
    },
    "keywords": [
        "alteriom",
        "repository",
        "metadata",
        "compliance",
        "github",
        "automation",
        "organization-tools",
        "npm-package",
        "topics",
        "description",
        "health-score",
        "security",
        "documentation",
        "ci-cd",
        "branch-protection"
    ],
    "author": "Alteriom Organization",
    "license": "MIT",
    "dependencies": {
<<<<<<< HEAD
        "@octokit/rest": "^22.0.0",
        "chalk": "^4.1.2",
=======
        "@octokit/rest": "^20.0.0",
        "chalk": "^5.6.0",
>>>>>>> 20bb586c
        "commander": "^14.0.0",
        "figlet": "^1.8.2",
        "inquirer": "^12.9.4"
    },
    "devDependencies": {
        "dotenv": "^17.2.1",
        "eslint": "^8.0.0",
        "jest": "^30.1.3",
        "prettier": "^3.0.0"
    },
    "repository": {
        "type": "git",
        "url": "https://github.com/Alteriom/repository-metadata-manager.git"
    },
    "bugs": {
        "url": "https://github.com/Alteriom/repository-metadata-manager/issues"
    },
    "homepage": "https://github.com/Alteriom/repository-metadata-manager#readme",
    "publishConfig": {
        "access": "public",
        "registry": "https://registry.npmjs.org"
    },
    "engines": {
        "node": ">=14.0.0"
    },
    "jest": {
        "testEnvironment": "node",
        "collectCoverageFrom": [
            "index.js",
            "bin/cli.js"
        ],
        "setupFilesAfterEnv": [
            "<rootDir>/tests/setup.js"
        ]
    },
    "files": [
        "index.js",
        "bin/",
        "lib/",
        "scripts/",
        "README.md",
        "LICENSE"
    ]
}<|MERGE_RESOLUTION|>--- conflicted
+++ resolved
@@ -78,13 +78,9 @@
     "author": "Alteriom Organization",
     "license": "MIT",
     "dependencies": {
-<<<<<<< HEAD
         "@octokit/rest": "^22.0.0",
-        "chalk": "^4.1.2",
-=======
-        "@octokit/rest": "^20.0.0",
         "chalk": "^5.6.0",
->>>>>>> 20bb586c
+
         "commander": "^14.0.0",
         "figlet": "^1.8.2",
         "inquirer": "^12.9.4"
